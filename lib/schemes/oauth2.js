--- conflicted
+++ resolved
@@ -70,13 +70,8 @@
       client_id: this.options.client_id,
       redirect_uri: this._redirectURI,
       scope: this._scope,
-<<<<<<< HEAD
       state: this.options.state || randomString(),
     };
-=======
-      state: randomString()
-    }
->>>>>>> 8e6cd925
 
     if (this.options.audience) {
       opts.audience = this.options.audience
